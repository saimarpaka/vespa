--- conflicted
+++ resolved
@@ -75,26 +75,11 @@
       <version>${project.version}</version>
       <scope>test</scope>
     </dependency>
-<<<<<<< HEAD
     <dependency>
       <groupId>org.scala-lang.modules</groupId>
       <artifactId>scala-xml_${scala.major-version}</artifactId>
       <scope>test</scope>
     </dependency>
-
-    <!-- All dependencies that should be visible in test classpath, but not compile classpath,
-         for user projects must be added in compile scope here.
-         These dependencies are explicitly excluded (or set to non-compile scope) in the container-dev module. -->
-    <dependency>
-      <groupId>org.antlr</groupId>
-      <artifactId>antlr-runtime</artifactId>
-    </dependency>
-    <dependency>
-      <groupId>org.antlr</groupId>
-      <artifactId>antlr4-runtime</artifactId>
-    </dependency>
-=======
->>>>>>> 93e617dc
   </dependencies>
 
   <build>
